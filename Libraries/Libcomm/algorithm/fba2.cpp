/*!
 * \file
 * $Id$
 *
 * Copyright (c) 2010 Johann A. Briffa
 *
 * This file is part of SimCommSys.
 *
 * SimCommSys is free software: you can redistribute it and/or modify
 * it under the terms of the GNU General Public License as published by
 * the Free Software Foundation, either version 3 of the License, or
 * (at your option) any later version.
 *
 * SimCommSys is distributed in the hope that it will be useful,
 * but WITHOUT ANY WARRANTY; without even the implied warranty of
 * MERCHANTABILITY or FITNESS FOR A PARTICULAR PURPOSE.  See the
 * GNU General Public License for more details.
 *
 * You should have received a copy of the GNU General Public License
 * along with SimCommSys.  If not, see <http://www.gnu.org/licenses/>.
 */

#include "fba2.h"
#include "pacifier.h"
#include "vectorutils.h"
#include "cputimer.h"
#include <iomanip>

namespace libcomm {

// Determine debug level:
// 1 - Normal debug output only
// 2 - Show allocated memory sizes
// 3 - Show input and intermediate vectors when decoding
#ifndef NDEBUG
#  undef DEBUG
#  define DEBUG 1
#endif

// *** Internal functions - computer

// common small tasks

template <class receiver_t, class sig, class real, class real2>
real fba2<receiver_t, sig, real, real2>::get_threshold(const array2r_t& metric,
      int row, int col_min, int col_max, real factor)
   {
   const bool thresholding = (factor > real(0));
   real threshold = 0;
   if (thresholding)
      {
      for (int col = col_max; col <= col_max; col++)
         if (metric[row][col] > threshold)
            threshold = metric[row][col];
      threshold *= factor;
      }
   return threshold;
   }

template <class receiver_t, class sig, class real, class real2>
real fba2<receiver_t, sig, real, real2>::get_scale(const array2r_t& metric,
      int row, int col_min, int col_max)
   {
   real scale = 0;
   for (int col = col_min; col <= col_max; col++)
      scale += metric[row][col];
   assertalways(scale > real(0));
   scale = real(1) / scale;
   return scale;
   }

template <class receiver_t, class sig, class real, class real2>
void fba2<receiver_t, sig, real, real2>::normalize(array2r_t& metric, int row,
      int col_min, int col_max)
   {
   // determine the scale factor to use (each block has to do this)
   const real scale = get_scale(metric, row, col_min, col_max);
   // scale all results
   for (int col = col_min; col <= col_max; col++)
      metric[row][col] *= scale;
   }

// decode functions - partial computations

template <class receiver_t, class sig, class real, class real2>
void fba2<receiver_t, sig, real, real2>::work_alpha(const int i)
   {
   // local flag for path thresholding
   const bool thresholding = (th_inner > real(0));
   // determine the strongest path at this point
   const real threshold = get_threshold(alpha, i - 1, -xmax, xmax, th_inner);
   for (int x1 = -xmax; x1 <= xmax; x1++)
      {
      // cache previous alpha value in a register
      const real prev_alpha = alpha[i - 1][x1];
      // ignore paths below a certain threshold
      if (thresholding && prev_alpha < threshold)
         continue;
      // limits on deltax can be combined as (c.f. allocate() for details):
      //   x2-x1 <= dmax
      //   x2-x1 >= dmin
      const int x2min = std::max(-xmax, dmin + x1);
      const int x2max = std::min(xmax, dmax + x1);
      for (int x2 = x2min; x2 <= x2max; x2++)
         {
         // NOTE: we're repeating the loop on x2, so we need to increment this
         real this_alpha = alpha[i][x2];
         for (int d = 0; d < q; d++)
            {
            real temp = prev_alpha;
            temp *= get_gamma(d, i - 1, x1, x2 - x1);
            this_alpha += temp;
            }
         alpha[i][x2] = this_alpha;
         }
      }
   }

template <class receiver_t, class sig, class real, class real2>
void fba2<receiver_t, sig, real, real2>::work_beta(const int i)
   {
   // local flag for path thresholding
   const bool thresholding = (th_inner > real(0));
   // determine the strongest path at this point
   const real threshold = get_threshold(beta, i + 1, -xmax, xmax, th_inner);
   for (int x1 = -xmax; x1 <= xmax; x1++)
      {
      real this_beta = 0;
      // limits on deltax can be combined as (c.f. allocate() for details):
      //   x2-x1 <= dmax
      //   x2-x1 >= dmin
      const int x2min = std::max(-xmax, dmin + x1);
      const int x2max = std::min(xmax, dmax + x1);
      for (int x2 = x2min; x2 <= x2max; x2++)
         {
         // cache next beta value in a register
         const real next_beta = beta[i + 1][x2];
         // ignore paths below a certain threshold
         if (thresholding && next_beta < threshold)
            continue;
         for (int d = 0; d < q; d++)
            {
            real temp = next_beta;
            temp *= get_gamma(d, i, x1, x2 - x1);
            this_beta += temp;
            }
         }
      beta[i][x1] = this_beta;
      }
   }

template <class receiver_t, class sig, class real, class real2>
void fba2<receiver_t, sig, real, real2>::work_message_app(array1vr_t& ptable,
      const int i) const
   {
   // local flag for path thresholding
   const bool thresholding = (th_outer > real(0));
   // determine the strongest path at this point
   const real threshold = get_threshold(alpha, i, -xmax, xmax, th_outer);
   for (int d = 0; d < q; d++)
      {
      // initialize result holder
      real p = 0;
      for (int x1 = -xmax; x1 <= xmax; x1++)
         {
         // cache this alpha value in a register
         const real this_alpha = alpha[i][x1];
         // ignore paths below a certain threshold
         if (thresholding && this_alpha < threshold)
            continue;
         // limits on deltax can be combined as (c.f. allocate() for details):
         //   x2-x1 <= dmax
         //   x2-x1 >= dmin
         const int x2min = std::max(-xmax, dmin + x1);
         const int x2max = std::min(xmax, dmax + x1);
         for (int x2 = x2min; x2 <= x2max; x2++)
            {
            real temp = this_alpha;
            temp *= beta[i + 1][x2];
            temp *= get_gamma(d, i, x1, x2 - x1);
            p += temp;
            }
         }
      // store result
      ptable(i)(d) = p;
      }
   }

template <class receiver_t, class sig, class real, class real2>
void fba2<receiver_t, sig, real, real2>::work_state_app(array1r_t& ptable,
      const int i) const
   {
   assert(i >= 0 && i <= N);
   // compute posterior probabilities for given index
   ptable.init(2 * xmax + 1);
   for (int x = -xmax; x <= xmax; x++)
      ptable(xmax + x) = alpha[i][x] * beta[i][x];
   }

// *** Internal functions - main

// Memory allocation

/*! \brief Memory allocator for working matrices
 */
template <class receiver_t, class sig, class real, class real2>
void fba2<receiver_t, sig, real, real2>::allocate()
   {
   // flag the state of the arrays
   initialised = true;

   // determine allowed limits on deltax:
   // limits on insertions and deletions:
   //   x2-x1 <= n*I
   //   x2-x1 >= -n
   // limits on introduced drift in this section:
   // (necessary for forward recursion on extracted segment)
   //   x2-x1 <= dxmax
   //   x2-x1 >= -dxmax
   // the above two sets of limits can be combined as:
   //   x2-x1 <= min(n*I, dxmax) = dmax
   //   x2-x1 >= max(-n, -dxmax) = dmin
   dmin = std::max(-n, -dxmax);
   dmax = std::min(n * I, dxmax);
   // alpha needs indices (i,x) where i in [0, N] and x in [-xmax, xmax]
   // beta needs indices (i,x) where i in [0, N] and x in [-xmax, xmax]
   typedef boost::multi_array_types::extent_range range;
   alpha.resize(boost::extents[N + 1][range(-xmax, xmax + 1)]);
   beta.resize(boost::extents[N + 1][range(-xmax, xmax + 1)]);

   if (flags.globalstore)
      {
      /* gamma needs indices (i,x,d,deltax) where
       * i in [0, N-1]
       * x in [-xmax, xmax]
       * d in [0, q-1]
       * deltax in [dmin, dmax]
       */
      gamma.global.resize(
            boost::extents[N][range(-xmax, xmax + 1)][q][range(dmin, dmax + 1)]);
      gamma.local.resize(boost::extents[0][0][0]);
      }
   else
      {
      /* gamma needs indices (x,d,deltax) where
       * x in [-xmax, xmax]
       * d in [0, q-1]
       * deltax in [dmin, dmax]
       */
      gamma.local.resize(
            boost::extents[range(-xmax, xmax + 1)][q][range(dmin, dmax + 1)]);
      gamma.global.resize(boost::extents[0][0][0][0]);
      }
   // need to keep track only if we're caching lazy computations
   if (flags.lazy)
      {
      if (flags.globalstore)
         {
         /* cached needs indices (i,x) where
          * i in [0, N-1]
          * x in [-xmax, xmax]
          */
         cached.global.resize(boost::extents[N][range(-xmax, xmax + 1)]);
         cached.local.resize(boost::extents[0]);
         }
      else
         {
         /* cached needs indices (x) where
          * x in [-xmax, xmax]
          */
         cached.local.resize(boost::extents[range(-xmax, xmax + 1)]);
         cached.global.resize(boost::extents[0][0]);
         }
      }
   else
      {
      cached.global.resize(boost::extents[0][0]);
      cached.local.resize(boost::extents[0]);
      }

   // if this is not the first time, skip the rest
   static bool first_time = true;
   if (!first_time)
      return;
   first_time = false;

#ifndef NDEBUG
   // set required format, storing previous settings
   const std::ios::fmtflags old_flags = std::cerr.flags();
   std::cerr.setf(std::ios::fixed, std::ios::floatfield);
   const std::streamsize old_precision = std::cerr.precision(1);
   // determine memory occupied and tell user
   size_t bytes_used = 0;
   bytes_used += sizeof(bool) * cached.global.num_elements();
   bytes_used += sizeof(bool) * cached.local.num_elements();
   bytes_used += sizeof(real) * alpha.num_elements();
   bytes_used += sizeof(real) * beta.num_elements();
   bytes_used += sizeof(real) * gamma.global.num_elements();
   bytes_used += sizeof(real) * gamma.local.num_elements();
   std::cerr << "FBA Memory Usage: " << bytes_used / double(1 << 20) << "MiB"
         << std::endl;
   // revert cerr to original format
   std::cerr.precision(old_precision);
   std::cerr.flags(old_flags);
#endif

#ifndef NDEBUG
   // determine required space for inner metric table (Jiao-Armand method)
   size_t entries = 0;
   for (int delta = dmin; delta <= dmax; delta++)
<<<<<<< HEAD
      entries += (1ULL << (delta + n));
=======
      entries += (1 << (delta + n));
   entries *= q;
>>>>>>> 11273d85
   std::cerr << "Jiao-Armand Table Size: "
         << sizeof(float) * entries / double(1 << 20) << "MiB" << std::endl;
#endif

#if DEBUG>=2
   std::cerr << "Allocated FBA memory..." << std::endl;
   std::cerr << "dmax = " << dmax << std::endl;
   std::cerr << "dmin = " << dmin << std::endl;
   std::cerr << "alpha = " << N + 1 << "x" << 2 * xmax + 1 << " = "
   << alpha.num_elements() << std::endl;
   std::cerr << "beta = " << N + 1 << "x" << 2 * xmax + 1 << " = "
   << beta.num_elements() << std::endl;
   if (flags.globalstore)
      {
      std::cerr << "gamma = " << q << "x" << N << "x" << 2 * xmax + 1 << "x"
      << dmax - dmin + 1 << " = " << gamma.global.num_elements()
      << std::endl;
      if (flags.lazy)
         {
         std::cerr << "cached = " << N << "x" << 2 * xmax + 1 << " = "
         << cached.global.num_elements() << std::endl;
         }
      }
   else
      {
      std::cerr << "gamma = " << q << "x" << 2 * xmax + 1 << "x" << dmax - dmin
      + 1 << " = " << gamma.local.num_elements() << std::endl;
      if (flags.lazy)
         {
         std::cerr << "cached = " << 2 * xmax + 1 << " = "
         << cached.local.num_elements() << std::endl;
         }
      }
#endif
   }

/*! \brief Release memory for working matrices
 */
template <class receiver_t, class sig, class real, class real2>
void fba2<receiver_t, sig, real, real2>::free()
   {
   alpha.resize(boost::extents[0][0]);
   beta.resize(boost::extents[0][0]);
   gamma.global.resize(boost::extents[0][0][0][0]);
   gamma.local.resize(boost::extents[0][0][0]);
   cached.global.resize(boost::extents[0][0]);
   cached.local.resize(boost::extents[0]);
   // flag the state of the arrays
   initialised = false;
   }

// helper methods

template <class receiver_t, class sig, class real, class real2>
void fba2<receiver_t, sig, real, real2>::reset_cache() const
   {
   // initialise array and cache flags
   if (flags.globalstore)
      {
      gamma.global = real(0);
      cached.global = false;
      }
   else
      {
      gamma.local = real(0);
      cached.local = false;
      }
#ifndef NDEBUG
   // reset cache counters
   gamma_calls = 0;
   gamma_misses = 0;
#endif
   }

template <class receiver_t, class sig, class real, class real2>
void fba2<receiver_t, sig, real, real2>::print_gamma(std::ostream& sout) const
   {
   sout << "gamma = " << std::endl;
   for (int i = 0; i < N; i++)
      {
      sout << "i = " << i << ":" << std::endl;
      for (int d = 0; d < q; d++)
         {
         sout << "d = " << d << ":" << std::endl;
         for (int x = -xmax; x <= xmax; x++)
            {
            for (int deltax = dmin; deltax <= dmax; deltax++)
               sout << '\t' << gamma.global[i][x][d][deltax];
            sout << std::endl;
            }
         }
      }
   }

// decode functions - global path

template <class receiver_t, class sig, class real, class real2>
void fba2<receiver_t, sig, real, real2>::work_gamma(const array1s_t& r,
      const array1vd_t& app)
   {
   assert(initialised);
#ifndef NDEBUG
   if (app.size() == 0)
      std::cerr << "DEBUG (fba2): Empty APP table." << std::endl;
#endif
   // global pre-computation of gamma values
   libbase::pacifier progress("FBA Gamma");
   // compute metric at each symbol index
   for (int i = 0; i < N; i++)
      {
      std::cerr << progress.update(i, N);
      // compute partial result
      work_gamma(r, app, i);
      }
   std::cerr << progress.update(N, N);
#if DEBUG>=3
   print_gamma(std::cerr);
#endif
   }

template <class receiver_t, class sig, class real, class real2>
void fba2<receiver_t, sig, real, real2>::work_alpha_and_beta(
      const array1d_t& sof_prior, const array1d_t& eof_prior)
   {
   assert(initialised);
   libbase::pacifier progress("FBA Alpha + Beta");
   // initialise arrays:
   // NOTE: technically unnecessary, as we initialize this_beta for every value
   alpha = real(0);
   beta = real(0);
   // set initial and final drift distribution
   for (int x = -xmax; x <= xmax; x++)
      {
      alpha[0][x] = real(sof_prior(xmax + x));
      beta[N][x] = real(eof_prior(xmax + x));
      }
   // normalize if requested
   if (flags.norm)
      {
      normalize_alpha(0);
      normalize_beta(N);
      }
   // compute remaining matrix values
   for (int i = 1; i <= N; i++)
      {
      std::cerr << progress.update(i - 1, N);
      // compute partial result
      work_alpha(i);
      work_beta(N - i);
      // normalize if requested
      if (flags.norm)
         {
         normalize_alpha(i);
         normalize_beta(N - i);
         }
      }
   std::cerr << progress.update(N, N);
#if DEBUG>=3
   std::cerr << "alpha = " << alpha << std::endl;
   std::cerr << "beta = " << beta << std::endl;
   // show gamma as well if computing lazily
   if (flags.lazy)
      print_gamma(std::cerr);
#endif
   }

template <class receiver_t, class sig, class real, class real2>
void fba2<receiver_t, sig, real, real2>::work_results(array1vr_t& ptable,
      array1r_t& sof_post, array1r_t& eof_post) const
   {
   assert(initialised);
   libbase::pacifier progress("FBA Results");
   // Initialise result vector:
   // ptable(i,d) = posterior prob. of having transmitted symbol 'd' at time 'i'
   libbase::allocate(ptable, N, q);
   for (int i = 0; i < N; i++)
      {
      std::cerr << progress.update(i, N);
      // compute partial result
      work_message_app(ptable, i);
      }
   if (N > 0)
      std::cerr << progress.update(N, N);
   // compute APPs of sof/eof state values
   work_state_app(sof_post, 0);
   work_state_app(eof_post, N);
#if DEBUG>=3
   std::cerr << "ptable = " << ptable << std::endl;
   std::cerr << "sof_post = " << sof_post << std::endl;
   std::cerr << "eof_post = " << eof_post << std::endl;
#endif
   }

// decode functions - local path

template <class receiver_t, class sig, class real, class real2>
void fba2<receiver_t, sig, real, real2>::work_alpha(const array1d_t& sof_prior)
   {
   assert(initialised);
   libbase::pacifier progress("FBA Alpha");
   // initialise array:
   alpha = real(0);
   // set initial drift distribution
   for (int x = -xmax; x <= xmax; x++)
      alpha[0][x] = real(sof_prior(xmax + x));
   // normalize if requested
   if (flags.norm)
      normalize_alpha(0);
   // compute remaining matrix values
   for (int i = 1; i <= N; i++)
      {
      std::cerr << progress.update(i - 1, N);
      // local storage
      if (!flags.globalstore)
         {
         // pre-compute local gamma values, if necessary
         if (!flags.lazy)
            work_gamma(r, app, i - 1);
         // reset local cache, if necessary
         else
            {
            gamma.local = real(0);
            cached.local = false;
            }
         }
      // compute partial result
      work_alpha(i);
      // normalize if requested
      if (flags.norm)
         normalize_alpha(i);
      }
   std::cerr << progress.update(N, N);
#if DEBUG>=3
   std::cerr << "alpha = " << alpha << std::endl;
#endif
   }

template <class receiver_t, class sig, class real, class real2>
void fba2<receiver_t, sig, real, real2>::work_beta_and_results(
      const array1d_t& eof_prior, array1vr_t& ptable, array1r_t& sof_post,
      array1r_t& eof_post)
   {
   assert(initialised);
   libbase::pacifier progress("FBA Beta + Results");
   // Initialise result vector:
   // ptable(i,d) = posterior prob. of having transmitted symbol 'd' at time 'i'
   libbase::allocate(ptable, N, q);
   // initialise array:
   // NOTE: technically unnecessary, as we initialize this_beta for every value
   beta = real(0);
   // set final drift distribution
   for (int x = -xmax; x <= xmax; x++)
      beta[N][x] = real(eof_prior(xmax + x));
   // normalize if requested
   if (flags.norm)
      normalize_beta(N);
   // compute remaining matrix values
   for (int i = N - 1; i >= 0; i--)
      {
      std::cerr << progress.update(N - 1 - i, N);
      // local storage
      if (!flags.globalstore)
         {
         // pre-compute local gamma values, if necessary
         if (!flags.lazy)
            work_gamma(r, app, i);
         // reset local cache, if necessary
         else
            {
            gamma.local = real(0);
            cached.local = false;
            }
         }
      // compute partial result
      work_beta(i);
      // normalize if requested
      if (flags.norm)
         normalize_beta(i);
      // compute partial result
      work_message_app(ptable, i);
      }
   std::cerr << progress.update(N, N);
   // compute APPs of sof/eof state values
   work_state_app(sof_post, 0);
   work_state_app(eof_post, N);
#if DEBUG>=3
   std::cerr << "beta = " << beta << std::endl;
   std::cerr << "ptable = " << ptable << std::endl;
   std::cerr << "sof_post = " << sof_post << std::endl;
   std::cerr << "eof_post = " << eof_post << std::endl;
#endif
   }

// User procedures

// Initialization

template <class receiver_t, class sig, class real, class real2>
void fba2<receiver_t, sig, real, real2>::init(int N, int n, int q, int I,
      int xmax, int dxmax, double th_inner, double th_outer, bool norm,
      bool batch, bool lazy, bool globalstore)
   {
   // if any parameters that effect memory have changed, release memory
   if (initialised
         && (N != This::N || n != This::n || q != This::q || I != This::I
               || xmax != This::xmax || dxmax != This::dxmax
               || lazy != This::flags.lazy
               || globalstore != This::flags.globalstore))
      free();
   // code parameters
   assert(N > 0);
   assert(n > 0);
   This::N = N;
   This::n = n;
   assert(q > 1);
   This::q = q;
   // decoder parameters
   assert(I >= 0);
   assert(xmax >= 0);
   assert(dxmax >= 0);
   This::I = I;
   This::xmax = xmax;
   This::dxmax = dxmax;
   // path truncation parameters
   assert(th_inner >= 0 && th_inner <= 1);
   assert(th_outer >= 0 && th_outer <= 1);
   This::th_inner = real(th_inner);
   This::th_outer = real(th_outer);
   // decoding mode parameters
   This::flags.norm = norm;
   This::flags.batch = batch;
   This::flags.lazy = lazy;
   This::flags.globalstore = globalstore;
   }

/*!
 * \brief Frame decode cycle
 * \param[in] collector Reference to (instrumented) results collector object
 * \param[in] r Received frame
 * \param[in] sof_prior Prior probabilities for start-of-frame position
 *                      (zero-index matches zero-index of r)
 * \param[in] eof_prior Prior probabilities for end-of-frame position
 *                      (zero-index matches tau-index of r, where tau is the
 *                      length of the transmitted frame)
 * \param[in] app A-Priori Probabilities for message
 * \param[out] ptable Posterior Probabilities for message
 * \param[out] sof_post Posterior probabilities for start-of-frame position
 *                      (indexing same as prior)
 * \param[out] eof_post Posterior probabilities for end-of-frame position
 *                      (indexing same as prior)
 * \param[in] offset Index offset for prior, post, and r vectors
 *
 * \note If APP table is empty, it is assumed that symbols are equiprobable.
 *
 * \note Priors for start and end-of-frame *must* be supplied; in the case of a
 *       received frame with exactly known boundaries, this must be offset by
 *       xmax and padded to a total length of tau + 2*xmax, where tau is the
 *       length of the transmitted frame. This avoids special handling for such
 *       vectors.
 *
 * \note Offset is the same as for stream_modulator.
 */
template <class receiver_t, class sig, class real, class real2>
void fba2<receiver_t, sig, real, real2>::decode(
      libcomm::instrumented& collector, const array1s_t& r,
      const array1d_t& sof_prior, const array1d_t& eof_prior,
      const array1vd_t& app, array1vr_t& ptable, array1r_t& sof_post,
      array1r_t& eof_post, const int offset)
   {
#if DEBUG>=3
   std::cerr << "Starting decode..." << std::endl;
   std::cerr << "N = " << N << std::endl;
   std::cerr << "n = " << n << std::endl;
   std::cerr << "q = " << q << std::endl;
   std::cerr << "I = " << I << std::endl;
   std::cerr << "xmax = " << xmax << std::endl;
   std::cerr << "dxmax = " << dxmax << std::endl;
   std::cerr << "th_inner = " << th_inner << std::endl;
   std::cerr << "th_outer = " << th_outer << std::endl;
   std::cerr << "norm = " << flags.norm << std::endl;
   std::cerr << "real = " << typeid(real).name() << std::endl;
#endif
   // Initialise memory if necessary
   if (!initialised)
      allocate();
   // Validate sizes and offset
   const int tau = N * n;
   assertalways(offset == xmax);
   assertalways(r.size() == tau + 2 * xmax);
   assertalways(sof_prior.size() == 2 * xmax + 1);
   assertalways(eof_prior.size() == 2 * xmax + 1);
#if DEBUG>=3
   // show input data
   std::cerr << "r = " << r << std::endl;
   std::cerr << "app = " << app << std::endl;
   std::cerr << "sof_prior = " << sof_prior << std::endl;
   std::cerr << "eof_prior = " << eof_prior << std::endl;
#endif

   // Gamma
   if (!flags.lazy && flags.globalstore)
      {
      // compute immediately for global pre-compute mode
      libbase::cputimer tg("t_gamma");
      work_gamma(r, app);
      collector.add_timer(tg);
      }
   else
      {
      // keep a copy of received vector and a-priori statistics
      // (we need them later when computing gamma lazily or locally)
      This::r = r;
      This::app = app;
      // reset cache values if necessary
      if (flags.lazy)
         reset_cache();
      }
   // Alpha + Beta + Results
   if (flags.globalstore)
      {
      // Alpha + Beta
      libbase::cputimer tab("t_alpha+beta");
      work_alpha_and_beta(sof_prior, eof_prior);
      collector.add_timer(tab);
      // Compute results
      libbase::cputimer tr("t_results");
      work_results(ptable, sof_post, eof_post);
      collector.add_timer(tr);
      }
   else
      {
      // Alpha
      libbase::cputimer ta("t_alpha");
      work_alpha(sof_prior);
      collector.add_timer(ta);
      // Beta
      libbase::cputimer tbr("t_beta+results");
      work_beta_and_results(eof_prior, ptable, sof_post, eof_post);
      collector.add_timer(tbr);
      }

   // Add values for limits that depend on channel conditions
   collector.add_timer(I, "c_I");
   collector.add_timer(xmax, "c_xmax");
   collector.add_timer(dxmax, "c_dxmax");
   // Add memory usage
   collector.add_timer(sizeof(real) * alpha.num_elements(), "m_alpha");
   collector.add_timer(sizeof(real) * beta.num_elements(), "m_beta");
   collector.add_timer(sizeof(real) * (gamma.global.num_elements() + gamma.local.num_elements()), "m_gamma");

#ifndef NDEBUG
   // show cache statistics if applicable
   if (flags.lazy)
      {
      const double usage = gamma_misses / double(N * (2 * xmax + 1));
      const double reuse = gamma_calls
            / double(gamma_misses * q * (dmax - dmin + 1));
      std::cerr << "FBA Cache Usage: " << 100 * usage << "%" << std::endl;
      std::cerr << "FBA Cache Reuse: " << reuse << "x" << std::endl;
      }
#endif
   }

/*!
 * \brief Get the posterior channel drift pdf at codeword boundaries
 * \param[out] pdftable Posterior Probabilities for codeword boundaries
 *
 * Codeword boundaries are taken to include frame boundaries, such that
 * pdftable(i) corresponds to the boundary between codewords 'i' and 'i+1'.
 * This method must be called after a call to decode(), so that it can return
 * posteriors for the last transmitted frame.
 */
template <class receiver_t, class sig, class real, class real2>
void fba2<receiver_t, sig, real, real2>::get_drift_pdf(
      array1vr_t& pdftable) const
   {
   assert(initialised);
   // allocate space for results
   pdftable.init(N + 1);
   // consider each time index in the order given
   for (int i = 0; i <= N; i++)
      work_state_app(pdftable(i), i);
   }

} // end namespace

#include "gf.h"
#include "mpgnu.h"
#include "logrealfast.h"
#include "modem/tvb-receiver.h"

namespace libcomm {

// Explicit Realizations
#include <boost/preprocessor/seq/for_each.hpp>
#include <boost/preprocessor/seq/for_each_product.hpp>
#include <boost/preprocessor/seq/enum.hpp>

using libbase::mpgnu;
using libbase::logrealfast;

#define USING_GF(r, x, type) \
      using libbase::type;

BOOST_PP_SEQ_FOR_EACH(USING_GF, x, GF_TYPE_SEQ)

#define SYMBOL_TYPE_SEQ \
   (bool) \
   GF_TYPE_SEQ
#define REAL_TYPE_SEQ \
   (float)(double)(mpgnu)(logrealfast)

// *** Instantiations for tvb: bool and gf types only ***

#define INSTANTIATE(r, args) \
      template class fba2<tvb_receiver<BOOST_PP_SEQ_ENUM(args)> , \
         BOOST_PP_SEQ_ENUM(args)> ;

BOOST_PP_SEQ_FOR_EACH_PRODUCT(INSTANTIATE,
      (SYMBOL_TYPE_SEQ)(REAL_TYPE_SEQ)(REAL_TYPE_SEQ))

} // end namespace<|MERGE_RESOLUTION|>--- conflicted
+++ resolved
@@ -308,12 +308,8 @@
    // determine required space for inner metric table (Jiao-Armand method)
    size_t entries = 0;
    for (int delta = dmin; delta <= dmax; delta++)
-<<<<<<< HEAD
       entries += (1ULL << (delta + n));
-=======
-      entries += (1 << (delta + n));
    entries *= q;
->>>>>>> 11273d85
    std::cerr << "Jiao-Armand Table Size: "
          << sizeof(float) * entries / double(1 << 20) << "MiB" << std::endl;
 #endif

/*!
 * \file
 * 
 * Copyright (c) 2010 Johann A. Briffa
 * 
 * This file is part of SimCommSys.
 *
 * SimCommSys is free software: you can redistribute it and/or modify
 * it under the terms of the GNU General Public License as published by
 * the Free Software Foundation, either version 3 of the License, or
 * (at your option) any later version.
 *
 * SimCommSys is distributed in the hope that it will be useful,
 * but WITHOUT ANY WARRANTY; without even the implied warranty of
 * MERCHANTABILITY or FITNESS FOR A PARTICULAR PURPOSE.  See the
 * GNU General Public License for more details.
 *
 * You should have received a copy of the GNU General Public License
 * along with SimCommSys.  If not, see <http://www.gnu.org/licenses/>.
 * 
 * \section svn Version Control
 * - $Id$
 */

#ifndef __dminner2_receiver_h
#define __dminner2_receiver_h

#include "config.h"
#include "channel/bsid.h"

namespace libcomm {

// Determine debug level:
// 1 - Normal debug output only
// 2 - Show settings when initializing the dminner2 computer
// 3 - Show running information from R() kernel
// NOTE: since this is a header, it may be included in other classes as well;
//       to avoid problems, the debug level is reset at the end of this file.
#ifndef NDEBUG
#  undef DEBUG
#  define DEBUG 1
#endif

/*!
 * \brief   Davey-MacKay Inner Code support.
 * \author  Johann Briffa
 *
 * \section svn Version Control
 * - $Revision$
 * - $Date$
 * - $Author$
 */

template <class real>
class dminner2_receiver {
private:
   int n; //!< Number of bits in 'sparse' symbol
<<<<<<< HEAD
   mutable cuda::vector<int> ws; //!< Device copy of pilot sequence
   cuda::matrix_auto<int> lut; //!< Device copy of 'sparsifier' LUT
=======
   mutable libbase::vector<int> ws; //!< Local copy of pilot sequence
   libbase::matrix<int> lut; //!< Local copy of 'sparsifier' LUT
>>>>>>> 1e172a3f
   libcomm::bsid::metric_computer computer; //!< Channel object for computing receiver metric
public:
   // initialization routines
   void init(const int n, const libbase::matrix<int>& lut,
         const libcomm::bsid& chan)
      {
      this->n = n;
      this->lut = lut;
      computer = chan.get_computer();
#if DEBUG>=2
      std::cerr << "Initialize dminner2 computer..." << std::endl;
      std::cerr << "n = " << this->n << std::endl;
      std::cerr << "lut = " << libbase::matrix<int>(this->lut) << std::endl;
      std::cerr << "sizeof(lut) = " << sizeof(this->lut) << std::endl;
      std::cerr << "N = " << computer.N << std::endl;
      std::cerr << "I = " << computer.I << std::endl;
      std::cerr << "xmax = " << computer.xmax << std::endl;
      std::cerr << "Rval = " << computer.Rval << std::endl;
      std::cerr << "Rtable = " << libbase::matrix<libcomm::bsid::real>(
            computer.Rtable) << std::endl;
#endif
      }
   void init(const libbase::vector<int>& ws) const
      {
      this->ws = ws;
#if DEBUG>=2
      std::cerr << "Initialize dminner2 computer..." << std::endl;
      std::cerr << "ws = " << libbase::vector<int>(this->ws) << std::endl;
      std::cerr << "sizeof(ws) = " << sizeof(this->ws) << std::endl;
#endif
      }
   // receiver interface
   real R(int d, int i, const libbase::vector<bool>& r) const
      {
<<<<<<< HEAD
#if DEBUG>=3
      if(d == 0 && i == 0)
         {
         printf("R(%d,%d): sizeof(ws)=%d\n", d, i, sizeof(ws));
         printf("R(%d,%d): sizeof(lut)=%d\n", d, i, sizeof(lut));
         printf("R(%d,%d): ws.data=%p, ws.size()=%d\n", d, i, &ws(0), ws.size());
         printf("R(%d,%d): lut.data=%p, lut.size()=%d\n", d, i, &lut(0,0), lut.size());
         }
#endif
      const int w = ws(i);
      const int s = lut(i % lut.get_rows(), d);
#if DEBUG>=3
      printf("R(%d,%d): ws(%d)=%d\n", d, i, i, w);
      printf("R(%d,%d): lut(%d,%d)=%d\n", d, i, i % lut.get_rows(), d, s);
#endif
=======
      const int w = ws(i); // watermark vector
      const int s = lut(i % lut.size().rows(), d);
>>>>>>> 1e172a3f
      // 'tx' is the vector of transmitted symbols that we're considering
      // TODO: find a way to use dminner::encode()
      libbase::bitfield tx(w ^ s, n);
      // compute the conditional probability
      return computer.receive(tx, r);
      }
};

// Reset debug level, to avoid affecting other files
#ifndef NDEBUG
#  undef DEBUG
#  define DEBUG
#endif

} // end namespace

#endif<|MERGE_RESOLUTION|>--- conflicted
+++ resolved
@@ -55,13 +55,8 @@
 class dminner2_receiver {
 private:
    int n; //!< Number of bits in 'sparse' symbol
-<<<<<<< HEAD
-   mutable cuda::vector<int> ws; //!< Device copy of pilot sequence
-   cuda::matrix_auto<int> lut; //!< Device copy of 'sparsifier' LUT
-=======
    mutable libbase::vector<int> ws; //!< Local copy of pilot sequence
    libbase::matrix<int> lut; //!< Local copy of 'sparsifier' LUT
->>>>>>> 1e172a3f
    libcomm::bsid::metric_computer computer; //!< Channel object for computing receiver metric
 public:
    // initialization routines
@@ -96,26 +91,8 @@
    // receiver interface
    real R(int d, int i, const libbase::vector<bool>& r) const
       {
-<<<<<<< HEAD
-#if DEBUG>=3
-      if(d == 0 && i == 0)
-         {
-         printf("R(%d,%d): sizeof(ws)=%d\n", d, i, sizeof(ws));
-         printf("R(%d,%d): sizeof(lut)=%d\n", d, i, sizeof(lut));
-         printf("R(%d,%d): ws.data=%p, ws.size()=%d\n", d, i, &ws(0), ws.size());
-         printf("R(%d,%d): lut.data=%p, lut.size()=%d\n", d, i, &lut(0,0), lut.size());
-         }
-#endif
-      const int w = ws(i);
-      const int s = lut(i % lut.get_rows(), d);
-#if DEBUG>=3
-      printf("R(%d,%d): ws(%d)=%d\n", d, i, i, w);
-      printf("R(%d,%d): lut(%d,%d)=%d\n", d, i, i % lut.get_rows(), d, s);
-#endif
-=======
       const int w = ws(i); // watermark vector
       const int s = lut(i % lut.size().rows(), d);
->>>>>>> 1e172a3f
       // 'tx' is the vector of transmitted symbols that we're considering
       // TODO: find a way to use dminner::encode()
       libbase::bitfield tx(w ^ s, n);

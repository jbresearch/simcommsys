--- conflicted
+++ resolved
@@ -28,26 +28,12 @@
 
 namespace libcomm {
 
-<<<<<<< HEAD
-// implementations of channel-specific metrics for fba2
-
-#ifndef USE_CUDA
-template <class real, bool norm>
-real dminner2<real, norm>::R(int d, int i, const array1b_t& r) const
-   {
-   // 'tx' is the vector of transmitted symbols that we're considering
-   const array1b_t tx = Base::encode(i, d);
-   // compute the conditional probability
-   return real(Base::mychan.receive(tx, r));
-   }
-=======
 // Determine debug level:
 // 1 - Normal debug output only
 // 2 - Show prior and posterior sof/eof probabilities when decoding
 #ifndef NDEBUG
 #  undef DEBUG
 #  define DEBUG 1
->>>>>>> 1e172a3f
 #endif
 
 // Setup procedure
